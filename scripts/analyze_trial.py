#!/usr/bin/env python3
import argparse
import json
import logging
import os
import sys
import tempfile
from pathlib import Path
from typing import Any, Dict, Optional

import requests

# Add parent directory to Python path to import modules
sys.path.append(str(Path(__file__).parent.parent))
from firecrawl.firecrawl import FirecrawlApp
from openai import OpenAI
from scrapy.crawler import CrawlerProcess
from scrapy.utils.project import get_project_settings

from base.clinical_trial import ClinicalTrial, ClinicalTrialsParser
from base.gpt_client import GPTClient
from base.pricing import OpenAITokenPricing
from base.prompt_cache import PromptCache
from clinical_trial_crawler.clinical_trial_crawler.spiders.clinical_trials_spider import (
    ClinicalTrialsSpider,
)

# Configure logging
logger = logging.getLogger(__name__)
logger.setLevel(logging.INFO)  # Set logger level to INFO
logger.propagate = False  # Prevent propagation to parent loggers

# Configure handler only once
handler = logging.StreamHandler()
handler.setFormatter(
    logging.Formatter("%(message)s")
)  # Simplified format for readability
logger.addHandler(handler)


def fetch_trial_data(nct_id: str) -> list[dict]:
    """Fetch clinical trial data directly from ClinicalTrials.gov."""
    # Create a temporary file to store the spider output
    with tempfile.NamedTemporaryFile(
        mode="w+", suffix=".json", delete=False
    ) as tmp_file:
        temp_output = tmp_file.name
        logger.info(f"Using temporary file: {temp_output}")

    try:
        # Configure and run the spider with minimal settings
        settings = get_project_settings()
        settings.set("DOWNLOAD_DELAY", 1)
        settings.set(
            "USER_AGENT",
            "Mozilla/5.0 (Macintosh; Intel Mac OS X 10_15_7) AppleWebKit/537.36 (KHTML, like Gecko) Chrome/91.0.4472.114 Safari/537.36",
        )

        process = CrawlerProcess(settings)
        process.crawl(
            ClinicalTrialsSpider, specific_trial=nct_id, output_file=temp_output
        )
        process.start()  # This will block until the crawl is complete

        # Read the results
        try:
            with open(temp_output, "r") as f:
                content = f.read().strip()
                if not content:
                    logger.error("No data was written to the output file")
                    return []
                logger.debug(f"Read content: {content[:200]}...")
                return json.loads(content)
        except FileNotFoundError:
            logger.error(f"Output file not found: {temp_output}")
            return []
        except json.JSONDecodeError as e:
            logger.error(f"Failed to parse spider output: {e}")
            logger.error(f"Content of output file: {content[:200]}...")
            return []

    finally:
        # Clean up the temporary file
        try:
            Path(temp_output).unlink(missing_ok=True)
        except Exception as e:
            logger.warning(f"Failed to delete temporary file {temp_output}: {e}")


<<<<<<< HEAD
def format_duration(days: Optional[int]) -> str:
    """Format duration in days to a readable string."""
    if days is None:
        return "Unknown duration"

    years = days // 365
    remaining_days = days % 365
    months = remaining_days // 30
    remaining_days = remaining_days % 30

    parts = []
    if years > 0:
        parts.append(f"{years} year{'s' if years != 1 else ''}")
    if months > 0:
        parts.append(f"{months} month{'s' if months != 1 else ''}")
    if remaining_days > 0:
        parts.append(f"{remaining_days} day{'s' if remaining_days != 1 else ''}")

    return ", ".join(parts) if parts else "0 days"


CLINICAL_TRIAL_SYSTEM_PROMPT = (
    "<role>You are a clinical research expert with extensive experience in evaluating patient eligibility and treatment outcomes. "
    "Your expertise includes analyzing clinical trials, published research, and making evidence-based recommendations for patient care.</role>\n\n"
    "<task>Your task is to assess if a clinical trial would be beneficial for a patient. "
    "You will analyze published research and clinical evidence on similar drugs and treatments to inform your recommendation.</task>\n\n"
    "<recommendation_levels>The possible recommendation levels are:\n\n"
    "- Strongly Recommended\n"
    "- Recommended\n"
    "- Neutral\n"
    "- Not Recommended</recommendation_levels>\n\n"
    "<instructions>Instructions:\n"
    "1. Carefully analyze the patient's clinical record and trial details.\n"
    "2. Search for and review published research on the effectiveness of similar drugs/treatments.\n"
    "3. Consider the potential therapeutic benefit based on both trial info and research findings.\n"
    "4. Evaluate risks vs potential benefits for the patient's condition.\n"
    "5. Factor in alternative treatment options available to the patient.\n"
    "6. Based on your comprehensive analysis, choose the most appropriate recommendation level.\n"
    "7. Provide an explanation that includes relevant research findings on similar treatments.</instructions>"
)


def build_recommendation_prompt(clinical_record: str, trial_info: ClinicalTrial) -> str:
=======
def build_drug_keywords_prompt(trial: ClinicalTrial) -> str:
>>>>>>> a8d4d003
    """
    Build a prompt to generate drug name keywords for web search based on the trial's brief title.

    Args:
        trial: ClinicalTrial object containing the trial information

    Returns:
        str: A formatted prompt for generating drug name keywords
    """
<<<<<<< HEAD
    trial_info_str = (
        f"NCT ID: {trial_info.identification.nct_id}\n"
        f"URL: {trial_info.identification.url}\n"
        f"Brief Title: {trial_info.identification.brief_title}\n"
        f"Official Title: {trial_info.identification.official_title}\n"
        f"Overall Status: {trial_info.status.overall_status}\n"
        f"Brief Summary: {trial_info.description.brief_summary}\n"
        f"Detailed Description: {trial_info.description.detailed_description}\n"
        f"Study Type: {trial_info.design.study_type}\n"
        f"Phases: {', '.join(map(str, trial_info.design.phases))}\n"
        f"Arms: {json.dumps(trial_info.design.arms, indent=2)}\n"
        f"Lead Sponsor: {trial_info.sponsor.lead_sponsor}\n"
        f"Collaborators: {', '.join(trial_info.sponsor.collaborators)}"
    )

    return (
        f'<clinical_record>Clinical Record:\n"{clinical_record}"</clinical_record>\n\n'
        f'<trial_info>Trial Information:\n"{trial_info_str}"</trial_info>\n\n'
        "<output_request>Please search for and analyze published research on similar treatments, then provide your explanation and recommendation level."
=======
    prompt = (
        "Please analyze the following clinical trial title and return a JSON list of drug names and compounds:\n\n"
        f"Trial Title: {trial.identification.brief_title}\n\n"
        "Return a JSON array containing:\n"
        "- Drug names explicitly mentioned in the title\n"
        "- Relevant drug classes or therapeutic categories if no specific drugs are named\n\n"
        "Example response:\n"
        '["rituximab", "cyclophosphamide", "doxorubicin", "vincristine"]\n\n'
        "Return only the JSON array with no other text."
>>>>>>> a8d4d003
    )


def analyze_drug_keywords(
    trial: ClinicalTrial, api_key: str, cache_size: int = 10000
) -> tuple[list[str], float]:
    """
    Analyze trial title to extract drug names and compounds using GPT with caching.

    Args:
        trial: ClinicalTrial object containing trial information
        api_key: OpenAI API key
        cache_size: Maximum number of cached responses to keep

    Returns:
        Tuple of (list of drug keywords, API cost)
    """
    gpt_client = GPTClient(
        api_key=api_key,
        model="gpt-4o-mini",
        cache_size=cache_size,
        temperature=0.1,
    )

    # Build the prompt
    prompt = build_drug_keywords_prompt(trial)

    try:
        # Make API call with retry logic and JSON validation
        result, cost = gpt_client.call_with_retry(
            prompt=prompt,
            system_role="You are a clinical trial analyst focused on identifying drug names and compounds.",
            response_format={"type": "json_object"},
            validate_json=True,
        )
        return result, cost

    except Exception as e:
        logger.error(f"Error in GPT drug keyword analysis: {str(e)}")
        raise


def search_google(api_key: str, query: str) -> list[dict]:
    """
    Search Google using Firecrawl's search endpoint.

    Args:
        api_key: Firecrawl API key
        query: Search query

    Returns:
        List of search results containing URLs, titles, and descriptions
    """
    try:
        # Initialize Firecrawl client
        app = FirecrawlApp(api_key=api_key)

        # Make search request
        search_results = app.search(query=query)

        if not search_results.get("success"):
            logger.error("Search request failed")
            return []

        return search_results.get("data", [])

    except Exception as e:
        logger.error(f"Error performing search: {str(e)}")
        return []


def main():
    parser = argparse.ArgumentParser(
        description="Analyze and display clinical trial information"
    )
    parser.add_argument("nct_id", help="NCT ID of the trial to analyze")
    parser.add_argument(
        "--input_file", help="Path to the input text file containing clinical record"
    )
    parser.add_argument(
        "--api-key",
        help="OpenAI API key (alternatively, set OPENAI_API_KEY environment variable)",
    )
    parser.add_argument(
        "--firecrawl-api-key",
        help="Firecrawl API key (alternatively, set FIRECRAWL_API_KEY environment variable)",
    )
    parser.add_argument(
        "--cache-size",
        type=int,
        default=10000,
        help="Maximum number of cached responses to keep",
    )
    args = parser.parse_args()

    # Get API keys from arguments or environment
    api_key = args.api_key or os.getenv("OPENAI_API_KEY")
    firecrawl_api_key = args.firecrawl_api_key or os.getenv("FIRECRAWL_API_KEY")

    if not api_key:
        logger.error(
            "OpenAI API key must be provided via --api-key or OPENAI_API_KEY environment variable"
        )
        sys.exit(1)

    if not firecrawl_api_key:
        logger.error(
            "Firecrawl API key must be provided via --firecrawl-api-key or FIRECRAWL_API_KEY environment variable"
        )
        sys.exit(1)

    # Read clinical record from input file if specified
    if args.input_file:
        try:
            with open(args.input_file, "r") as file:
                clinical_record = file.read().strip()
                logger.info(f"main: Read clinical record from {args.input_file}")
                # Process the clinical record as needed
                # For example, you might parse it or log it
                logger.info(
                    f"main: Clinical Record Content: {clinical_record[:200]}..."
                )
        except FileNotFoundError:
            logger.error(f"main: Input file not found: {args.input_file}")
            sys.exit(1)
        except Exception as e:
            logger.error(f"main: Error reading input file: {e}")
            sys.exit(1)

    # Fetch and parse the trial data
    nct_id: str = args.nct_id
    json_data = fetch_trial_data(nct_id)
    trials_parser = ClinicalTrialsParser(json_data)

    # Find the specific trial
    trial = trials_parser.get_trial_by_nct_id(args.nct_id)
    if trial is None:
        logger.error(f"main: Trial with NCT ID {args.nct_id} not found")
        sys.exit(1)

<<<<<<< HEAD
    # Build the prompt
    prompt = build_recommendation_prompt(clinical_record, trial)
    logger.info(f"main: Recommendation Prompt:\n{prompt}")

    # Call the Perplexity AI API
    url = "https://api.perplexity.ai/chat/completions"

    payload = {
        "model": "sonar",
        "messages": [
            {
                "role": "system",
                "content": CLINICAL_TRIAL_SYSTEM_PROMPT,
            },
            {"role": "user", "content": prompt},
        ],
        "max_tokens": 1000,
        "temperature": 0.2,
        "top_p": 0.9,
        "return_images": False,
        "return_related_questions": False,
        "stream": False,
    }

    headers = {
        "Authorization": "Bearer " + os.getenv("PERPLEXITY_API_KEY"),
        "Content-Type": "application/json",
    }

    try:
        response = requests.post(url, json=payload, headers=headers)
        response.raise_for_status()
        result = response.json()
        logger.info("main: Successfully received AI analysis")
        logger.info(f"main: AI Analysis: {result['choices'][0]['message']['content']}")
    except requests.exceptions.RequestException as e:
        logger.error(f"main: Error calling Perplexity AI API: {e}")
=======
    # Get drug keywords with caching
    try:
        drug_keywords, cost = analyze_drug_keywords(
            trial, api_key, cache_size=args.cache_size
        )
        logger.info(f"Identified drug keywords: {drug_keywords}")
        logger.info(f"API cost: ${cost:.4f}")

        # Search for each drug keyword
        for drug in drug_keywords:
            logger.info(f"\nSearching for drug: {drug}")
            search_query = f"{drug} clinical trials research"
            results = search_google(firecrawl_api_key, search_query)

            if results:
                logger.info(f"Found {len(results)} results for {drug}:")
                for idx, result in enumerate(results, 1):
                    logger.info(f"{idx}. {result.get('title', 'No title')}")
                    logger.info(f"   URL: {result.get('url', 'No URL')}")
                    logger.info(
                        f"   Description: {result.get('description', 'No description')}\n"
                    )
            else:
                logger.info(f"No results found for {drug}")

    except Exception as e:
        logger.error(f"Failed to analyze drug keywords: {str(e)}")
>>>>>>> a8d4d003
        sys.exit(1)


if __name__ == "__main__":
    main()<|MERGE_RESOLUTION|>--- conflicted
+++ resolved
@@ -87,7 +87,6 @@
             logger.warning(f"Failed to delete temporary file {temp_output}: {e}")
 
 
-<<<<<<< HEAD
 def format_duration(days: Optional[int]) -> str:
     """Format duration in days to a readable string."""
     if days is None:
@@ -131,19 +130,17 @@
 
 
 def build_recommendation_prompt(clinical_record: str, trial_info: ClinicalTrial) -> str:
-=======
-def build_drug_keywords_prompt(trial: ClinicalTrial) -> str:
->>>>>>> a8d4d003
     """
-    Build a prompt to generate drug name keywords for web search based on the trial's brief title.
-
-    Args:
-        trial: ClinicalTrial object containing the trial information
+    Constructs a prompt for an AI to evaluate patient clinical record against trial information
+    and return a recommendation level based on potential benefit to the patient.
+
+    Parameters:
+    - clinical_record (str): The patient's clinical record to be evaluated
+    - trial_info (ClinicalTrial): The clinical trial information to compare against
 
     Returns:
-        str: A formatted prompt for generating drug name keywords
+    - str: A formatted prompt string for the AI.
     """
-<<<<<<< HEAD
     trial_info_str = (
         f"NCT ID: {trial_info.identification.nct_id}\n"
         f"URL: {trial_info.identification.url}\n"
@@ -163,86 +160,8 @@
         f'<clinical_record>Clinical Record:\n"{clinical_record}"</clinical_record>\n\n'
         f'<trial_info>Trial Information:\n"{trial_info_str}"</trial_info>\n\n'
         "<output_request>Please search for and analyze published research on similar treatments, then provide your explanation and recommendation level."
-=======
-    prompt = (
-        "Please analyze the following clinical trial title and return a JSON list of drug names and compounds:\n\n"
-        f"Trial Title: {trial.identification.brief_title}\n\n"
-        "Return a JSON array containing:\n"
-        "- Drug names explicitly mentioned in the title\n"
-        "- Relevant drug classes or therapeutic categories if no specific drugs are named\n\n"
-        "Example response:\n"
-        '["rituximab", "cyclophosphamide", "doxorubicin", "vincristine"]\n\n'
-        "Return only the JSON array with no other text."
->>>>>>> a8d4d003
-    )
-
-
-def analyze_drug_keywords(
-    trial: ClinicalTrial, api_key: str, cache_size: int = 10000
-) -> tuple[list[str], float]:
-    """
-    Analyze trial title to extract drug names and compounds using GPT with caching.
-
-    Args:
-        trial: ClinicalTrial object containing trial information
-        api_key: OpenAI API key
-        cache_size: Maximum number of cached responses to keep
-
-    Returns:
-        Tuple of (list of drug keywords, API cost)
-    """
-    gpt_client = GPTClient(
-        api_key=api_key,
-        model="gpt-4o-mini",
-        cache_size=cache_size,
-        temperature=0.1,
-    )
-
-    # Build the prompt
-    prompt = build_drug_keywords_prompt(trial)
-
-    try:
-        # Make API call with retry logic and JSON validation
-        result, cost = gpt_client.call_with_retry(
-            prompt=prompt,
-            system_role="You are a clinical trial analyst focused on identifying drug names and compounds.",
-            response_format={"type": "json_object"},
-            validate_json=True,
-        )
-        return result, cost
-
-    except Exception as e:
-        logger.error(f"Error in GPT drug keyword analysis: {str(e)}")
-        raise
-
-
-def search_google(api_key: str, query: str) -> list[dict]:
-    """
-    Search Google using Firecrawl's search endpoint.
-
-    Args:
-        api_key: Firecrawl API key
-        query: Search query
-
-    Returns:
-        List of search results containing URLs, titles, and descriptions
-    """
-    try:
-        # Initialize Firecrawl client
-        app = FirecrawlApp(api_key=api_key)
-
-        # Make search request
-        search_results = app.search(query=query)
-
-        if not search_results.get("success"):
-            logger.error("Search request failed")
-            return []
-
-        return search_results.get("data", [])
-
-    except Exception as e:
-        logger.error(f"Error performing search: {str(e)}")
-        return []
+    )
+    return prompt
 
 
 def main():
@@ -314,7 +233,6 @@
         logger.error(f"main: Trial with NCT ID {args.nct_id} not found")
         sys.exit(1)
 
-<<<<<<< HEAD
     # Build the prompt
     prompt = build_recommendation_prompt(clinical_record, trial)
     logger.info(f"main: Recommendation Prompt:\n{prompt}")
@@ -352,35 +270,6 @@
         logger.info(f"main: AI Analysis: {result['choices'][0]['message']['content']}")
     except requests.exceptions.RequestException as e:
         logger.error(f"main: Error calling Perplexity AI API: {e}")
-=======
-    # Get drug keywords with caching
-    try:
-        drug_keywords, cost = analyze_drug_keywords(
-            trial, api_key, cache_size=args.cache_size
-        )
-        logger.info(f"Identified drug keywords: {drug_keywords}")
-        logger.info(f"API cost: ${cost:.4f}")
-
-        # Search for each drug keyword
-        for drug in drug_keywords:
-            logger.info(f"\nSearching for drug: {drug}")
-            search_query = f"{drug} clinical trials research"
-            results = search_google(firecrawl_api_key, search_query)
-
-            if results:
-                logger.info(f"Found {len(results)} results for {drug}:")
-                for idx, result in enumerate(results, 1):
-                    logger.info(f"{idx}. {result.get('title', 'No title')}")
-                    logger.info(f"   URL: {result.get('url', 'No URL')}")
-                    logger.info(
-                        f"   Description: {result.get('description', 'No description')}\n"
-                    )
-            else:
-                logger.info(f"No results found for {drug}")
-
-    except Exception as e:
-        logger.error(f"Failed to analyze drug keywords: {str(e)}")
->>>>>>> a8d4d003
         sys.exit(1)
 
 
